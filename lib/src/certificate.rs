use failure::Error;
use identity;
use prost::Message;
use proto;
use std::fmt;

pub use proto::Certificate;

#[derive(Debug, Fail)]
pub enum CertificateError {
    #[fail(display = "invalid version")]
    InvalidVersion,
}

impl fmt::Display for Certificate {
    fn fmt(&self, f: &mut fmt::Formatter) -> fmt::Result {
<<<<<<< HEAD
        write!(f, "Certificate\n")?;
        write!(f, "    at epoch:     {}\n", &self.epoch)?;
        write!(f, "    for identity: {}\n", identity::Identity::from(&self.identity))?;
        write!(f, "    by authority: {}\n", identity::Identity::from(&self.authority))?;
        write!(f, "    revokable by: {}\n", identity::Identity::from(&self.revoker))?;

        for claim in &self.claims {
            match &claim.claim {
                Some(proto::claim::Claim::Opt(o)) => match o {
                    o if proto::ClaimOpt::Delegation as i32 == *o => {
                        write!(f, "  Delegation Allowed\n")?;
                    }
                    o => {
                        write!(f, "  Invalid Option {}\n", o)?;
                    }
                },
                Some(proto::claim::Claim::Access(a)) => {
                    write!(f, "  Access\n")?;
                    write!(f, "    shadow:       {}\n", identity::Address::from(&a.shadow))?;
                    write!(f, "    target:       {}\n", identity::Identity::from(&a.target))?;
                    write!(f, "    resource:     {}\n", a.resources.join(","))?;
                }
                None => (),
=======
        (move || {
            write!(f, "Certificate\n")?;
            write!(f, "    at epoch:     {}\n", &self.epoch)?;
            write!(
                f,
                "    for identity: {}\n",
                identity::Identity::from_bytes(&self.identity)?
            )?;
            write!(
                f,
                "    by authority: {}\n",
                identity::Identity::from_bytes(&self.authority)?
            )?;

            for claim in &self.claims {
                match &claim.claim {
                    Some(proto::claim::Claim::Opt(o)) => match o {
                        o if proto::ClaimOpt::Assume as i32 == *o => {
                            write!(
                                f,
                                " Assumes Identity {}\n",
                                identity::Identity::from_bytes(&self.authority)?
                            )?;
                        }
                        o if proto::ClaimOpt::Delegation as i32 == *o => {
                            write!(f, " Delegation Allowed\n")?;
                        }
                        o => {
                            write!(f, " Invalid Option {}\n", o)?;
                        }
                    },
                    Some(proto::claim::Claim::Revoker(a)) => {
                        write!(
                            f,
                            "  Revokable by    {}\n",
                            identity::Identity::from_bytes(&a.identity)?
                        )?;
                    }
                    Some(proto::claim::Claim::Access(a)) => {
                        write!(f, "  Access\n")?;
                        write!(f, "    shadow:       {}\n", identity::Address::from_bytes(&a.shadow)?)?;
                        write!(f, "    target:       {}\n", identity::Identity::from_bytes(&a.target)?)?;
                        write!(f, "    resource:     {}\n", a.resources.join(","))?;
                    }
                    None => (),
                }
>>>>>>> ee5428b0
            }
            Ok(())
        })().map_err(|_: Error| fmt::Error)
    }
}

impl Certificate {
<<<<<<< HEAD
    pub fn new(
        epoch: u32,
        identity: identity::Identity,
        authority: identity::Identity,
        serial: u64,
        revoker: identity::Identity,
    ) -> Certificate {
=======
    pub fn new(epoch: u32, identity: identity::Identity, authority: identity::Identity, serial: u64) -> Certificate {
>>>>>>> ee5428b0
        Certificate {
            epoch,
            identity: identity.as_bytes().to_vec(),
            authority: authority.as_bytes().to_vec(),
            serial,
<<<<<<< HEAD
            revoker: revoker.as_bytes().to_vec(),
=======
>>>>>>> ee5428b0
            claims: Vec::new(),
        }
    }

    pub fn allow_delegation(&mut self) {
        self.claims.push(proto::Claim {
            claim: Some(proto::claim::Claim::Opt(proto::ClaimOpt::Delegation as i32)),
        });
<<<<<<< HEAD
=======
    }

    pub fn assume_identity(&mut self) {
        self.claims.push(proto::Claim {
            claim: Some(proto::claim::Claim::Opt(proto::ClaimOpt::Assume as i32)),
        });
>>>>>>> ee5428b0
    }

    pub fn grant_access<I1, I2>(&mut self, shadow: identity::Address, target: identity::Identity, resource: I1)
    where
        I1: IntoIterator<Item = I2>,
        I2: ToString,
    {
        let claim = proto::Access {
<<<<<<< HEAD
            shadow:    shadow.0.to_vec(),
=======
            shadow:    shadow.as_bytes().to_vec(),
>>>>>>> ee5428b0
            target:    target.as_bytes().to_vec(),
            resources: resource.into_iter().map(|v| v.to_string()).collect(),
        };
        self.claims.push(proto::Claim {
            claim: Some(proto::claim::Claim::Access(claim)),
        });
    }

    pub fn signed(&self, signer: &identity::Secret) -> Vec<u8> {
        let mut c = vec![0x94];

        let mut b = Vec::new();
        self.encode(&mut b).unwrap();
        c.extend(b);

        let sig = signer.sign(b"sign carrier certificate", &c);
        let sig = sig.as_bytes();
        assert_eq!(sig.len(), 64);
        c.extend_from_slice(sig);
        c
    }

    pub fn from_signed(signed: &[u8]) -> Result<Certificate, Error> {
        if signed.len() < 66 || signed[0] != 0x94 {
            return Err(Error::from(CertificateError::InvalidVersion));
        }

        let cert = Certificate::decode(&signed[1..signed.len() - 64])?;

<<<<<<< HEAD
        let mut sig = [0; 64];
        sig.copy_from_slice(&signed[signed.len() - 64..signed.len()]);
        let sig = identity::Signature(sig);

        assert_eq!(cert.authority.len(), 32);

        identity::Identity::from(&cert.authority).verify(
=======
        let sig = identity::Signature::from_bytes(&signed[signed.len() - 64..signed.len()])?;

        assert_eq!(cert.authority.len(), 32);

        identity::Identity::from_bytes(&cert.authority)?.verify(
>>>>>>> ee5428b0
            b"sign carrier certificate",
            &signed[..signed.len() - 64],
            &sig,
        )?;

        Ok(cert)
    }
<<<<<<< HEAD
=======
}

#[test]
pub fn basic() {
    let identity1 = identity::Secret::gen();
    let identity2 = identity::Secret::gen();

    let mut cert = Certificate::new(32, identity1.identity(), identity2.identity(), 43);

    let signed_good = cert.signed(&identity2);
    let signed_self = cert.signed(&identity2);
>>>>>>> ee5428b0
}<|MERGE_RESOLUTION|>--- conflicted
+++ resolved
@@ -14,31 +14,6 @@
 
 impl fmt::Display for Certificate {
     fn fmt(&self, f: &mut fmt::Formatter) -> fmt::Result {
-<<<<<<< HEAD
-        write!(f, "Certificate\n")?;
-        write!(f, "    at epoch:     {}\n", &self.epoch)?;
-        write!(f, "    for identity: {}\n", identity::Identity::from(&self.identity))?;
-        write!(f, "    by authority: {}\n", identity::Identity::from(&self.authority))?;
-        write!(f, "    revokable by: {}\n", identity::Identity::from(&self.revoker))?;
-
-        for claim in &self.claims {
-            match &claim.claim {
-                Some(proto::claim::Claim::Opt(o)) => match o {
-                    o if proto::ClaimOpt::Delegation as i32 == *o => {
-                        write!(f, "  Delegation Allowed\n")?;
-                    }
-                    o => {
-                        write!(f, "  Invalid Option {}\n", o)?;
-                    }
-                },
-                Some(proto::claim::Claim::Access(a)) => {
-                    write!(f, "  Access\n")?;
-                    write!(f, "    shadow:       {}\n", identity::Address::from(&a.shadow))?;
-                    write!(f, "    target:       {}\n", identity::Identity::from(&a.target))?;
-                    write!(f, "    resource:     {}\n", a.resources.join(","))?;
-                }
-                None => (),
-=======
         (move || {
             write!(f, "Certificate\n")?;
             write!(f, "    at epoch:     {}\n", &self.epoch)?;
@@ -85,7 +60,6 @@
                     }
                     None => (),
                 }
->>>>>>> ee5428b0
             }
             Ok(())
         })().map_err(|_: Error| fmt::Error)
@@ -93,26 +67,12 @@
 }
 
 impl Certificate {
-<<<<<<< HEAD
-    pub fn new(
-        epoch: u32,
-        identity: identity::Identity,
-        authority: identity::Identity,
-        serial: u64,
-        revoker: identity::Identity,
-    ) -> Certificate {
-=======
     pub fn new(epoch: u32, identity: identity::Identity, authority: identity::Identity, serial: u64) -> Certificate {
->>>>>>> ee5428b0
         Certificate {
             epoch,
             identity: identity.as_bytes().to_vec(),
             authority: authority.as_bytes().to_vec(),
             serial,
-<<<<<<< HEAD
-            revoker: revoker.as_bytes().to_vec(),
-=======
->>>>>>> ee5428b0
             claims: Vec::new(),
         }
     }
@@ -121,15 +81,12 @@
         self.claims.push(proto::Claim {
             claim: Some(proto::claim::Claim::Opt(proto::ClaimOpt::Delegation as i32)),
         });
-<<<<<<< HEAD
-=======
     }
 
     pub fn assume_identity(&mut self) {
         self.claims.push(proto::Claim {
             claim: Some(proto::claim::Claim::Opt(proto::ClaimOpt::Assume as i32)),
         });
->>>>>>> ee5428b0
     }
 
     pub fn grant_access<I1, I2>(&mut self, shadow: identity::Address, target: identity::Identity, resource: I1)
@@ -138,11 +95,7 @@
         I2: ToString,
     {
         let claim = proto::Access {
-<<<<<<< HEAD
-            shadow:    shadow.0.to_vec(),
-=======
             shadow:    shadow.as_bytes().to_vec(),
->>>>>>> ee5428b0
             target:    target.as_bytes().to_vec(),
             resources: resource.into_iter().map(|v| v.to_string()).collect(),
         };
@@ -172,21 +125,11 @@
 
         let cert = Certificate::decode(&signed[1..signed.len() - 64])?;
 
-<<<<<<< HEAD
-        let mut sig = [0; 64];
-        sig.copy_from_slice(&signed[signed.len() - 64..signed.len()]);
-        let sig = identity::Signature(sig);
-
-        assert_eq!(cert.authority.len(), 32);
-
-        identity::Identity::from(&cert.authority).verify(
-=======
         let sig = identity::Signature::from_bytes(&signed[signed.len() - 64..signed.len()])?;
 
         assert_eq!(cert.authority.len(), 32);
 
         identity::Identity::from_bytes(&cert.authority)?.verify(
->>>>>>> ee5428b0
             b"sign carrier certificate",
             &signed[..signed.len() - 64],
             &sig,
@@ -194,8 +137,6 @@
 
         Ok(cert)
     }
-<<<<<<< HEAD
-=======
 }
 
 #[test]
@@ -207,5 +148,4 @@
 
     let signed_good = cert.signed(&identity2);
     let signed_self = cert.signed(&identity2);
->>>>>>> ee5428b0
 }