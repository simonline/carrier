use channel;
use endpoint;
use failure::Error;
use futures::sync::mpsc;
use futures::{self, Future, Sink, Stream};
use futurize;
use gcmap::{HashMap, MarkOnDrop};
use identity;
use proto;
use ptrmap;
use std::net::SocketAddr;
use tokio;
use xlog;

macro_rules! wrk_try {
    ($self:ident, $x:expr) => {
        match { $x } {
            Err(e) => return Box::new(futures::future::err((Some($self), e))),
            Ok(v) => v,
        }
    };
}

macro_rules! wrk_continue {
    ($self:ident, $x:expr) => {
        Box::new($x.then(|m| match m {
            Err(e) => Err((Some($self), e)),
            Ok(v) => Ok((Some($self), v)),
        }))
    };
}

// ---------
// a shadow coordinates publishers and subscribers on an address
// -----------

pub mod shadow {
    #[derive(Worker)]
    pub enum Command {
        #[returns = "usize"]
        Subscribe {
            identity: super::identity::Identity,
            msg:      super::proto::SubscribeRequest,
            rpc:      super::mpsc::Sender<super::proto::SubscribeChange>,
        },
        #[returns = "usize"]
        Publish {
            identity: super::identity::Identity,
            peer:     super::peer::Handle,
            msg:      super::proto::PublishRequest,
            rpc:      super::mpsc::Sender<super::proto::PublishChange>,
            ipaddr:   super::SocketAddr,
        },
        Unsubscribe {
            ptr: usize,
        },
        Unpublish {
            ptr: usize,
        },
        #[returns = "Option<(super::peer::Handle, super::SocketAddr)>"]
        GetPublisher {
            identity: super::identity::Identity,
        },
    }
}

#[derive(Clone)]
pub struct Subscriber {
    rpc: mpsc::Sender<proto::SubscribeChange>,
}

#[derive(Clone)]
pub struct Publisher {
    rpc:    mpsc::Sender<proto::PublishChange>,
    xaddr:  identity::SignedAddress,
    peer:   peer::Handle,
    ipaddr: SocketAddr,
}

//TODO there could be millions of publishers. this datastructure wont scale well
struct Shadow {
    address: identity::Address,
    #[allow(dead_code)]
    mark: MarkOnDrop,

    subscribers: ptrmap::PtrMap<identity::Identity, Subscriber>,
    publishers:  ptrmap::PtrMap<identity::Identity, Publisher>,
}

impl shadow::Worker for Shadow {
    fn subscribe(
        mut self,
        identity: identity::Identity,
        _msg: proto::SubscribeRequest,
        rpc: mpsc::Sender<proto::SubscribeChange>,
<<<<<<< HEAD
    ) -> Box<Future<Item = (Option<Self>, usize), Error = ()> + Send + Sync> {
=======
    ) -> Box<Future<Item = (Option<Self>, usize), Error = (Option<Self>, Error)> + Send + Sync> {
>>>>>>> ee5428b0
        debug!("[{}] new subscriber {}", self.address, identity);
        let (ptr, old) = self.subscribers.insert(identity, Subscriber { rpc: rpc.clone() });

        if let Some(old) = old {
            debug!("migrating old subscriber");
            let old = old
                .rpc
                .send(proto::SubscribeChange {
                    m: Some(proto::subscribe_change::M::Supersede(proto::Supersede {})),
                }).map_err(|e| warn!("{}", e))
                .map(|_| ());
            tokio::spawn(old);
        };

        let publishers: Vec<(identity::Identity, Publisher)> =
            self.publishers.iter().map(|(k, v)| (k.clone(), v.clone())).collect();
        let ft = futures::stream::iter_ok(publishers.into_iter())
            .fold(rpc, |rpc, (identity, publisher)| {
                rpc.send(proto::SubscribeChange {
                    m: Some(proto::subscribe_change::M::Publish(proto::Publish {
                        identity: identity.as_bytes().to_vec(),
                        xaddr:    publisher.xaddr.to_vec(),
                    })),
                }).map_err(|e| error!("{}", e))
            }).map(|_| ());
        tokio::spawn(ft);

        let ft = futures::future::ok((Some(self), ptr));
        Box::new(ft)
    }

    fn publish(
        mut self,
        identity: identity::Identity,
        peer: peer::Handle,
        msg: proto::PublishRequest,
        rpc: mpsc::Sender<proto::PublishChange>,
        ipaddr: SocketAddr,
<<<<<<< HEAD
    ) -> Box<Future<Item = (Option<Self>, usize), Error = ()> + Send + Sync> {
        let (mark, old) = self.publishers.insert(
            identity.clone(),
            Publisher {
                //FIXME: this might panic
                xaddr: msg.xaddr.clone().into(),
=======
    ) -> Box<Future<Item = (Option<Self>, usize), Error = (Option<Self>, Error)> + Send + Sync> {
        let xaddr = wrk_try!(self, identity::SignedAddress::from_bytes(msg.xaddr));

        let (mark, old) = self.publishers.insert(
            identity.clone(),
            Publisher {
                xaddr: xaddr.clone(),
>>>>>>> ee5428b0
                rpc: rpc.clone(),
                peer,
                ipaddr,
            },
        );
        debug!("[{}] new publisher {} {:#x}", self.address, identity, mark);

        let identity_ = identity.clone();
        if let Some(old) = old {
            debug!("migrating old publisher");

            let subscribers: Vec<(identity::Identity, Subscriber)> =
                self.subscribers.iter().map(|(k, v)| (k.clone(), v.clone())).collect();
            let ft = futures::stream::iter_ok(subscribers.into_iter())
                .for_each(move |(_, subscriber)| {
                    subscriber
                        .rpc
                        .clone()
                        .send(proto::SubscribeChange {
                            m: Some(proto::subscribe_change::M::Unpublish(proto::Unpublish {
                                identity: identity_.as_bytes().to_vec(),
                            })),
                        }).map(|_| ())
                        .map_err(|e| error!("{}", e))
                }).map(|_| ());
            tokio::spawn(ft);

            let old = old
                .rpc
                .send(proto::PublishChange {
                    m: Some(proto::publish_change::M::Supersede(proto::Supersede {})),
                }).map_err(|e| warn!("{}", e))
                .map(|_| ());
            tokio::spawn(old);
        };

        let subscribers: Vec<(identity::Identity, Subscriber)> =
            self.subscribers.iter().map(|(k, v)| (k.clone(), v.clone())).collect();
        let ft = futures::stream::iter_ok(subscribers.into_iter())
            .for_each(move |(_, subscriber)| {
                subscriber
                    .rpc
                    .clone()
                    .send(proto::SubscribeChange {
                        m: Some(proto::subscribe_change::M::Publish(proto::Publish {
                            identity: identity.as_bytes().to_vec(),
<<<<<<< HEAD
                            xaddr:    msg.xaddr.clone(),
=======
                            xaddr:    xaddr.to_vec(),
>>>>>>> ee5428b0
                        })),
                    }).map(|_| ())
                    .map_err(|e| error!("{}", e))
            }).map(|_| ());
        tokio::spawn(ft);

        let ft = futures::future::ok((Some(self), mark));
        Box::new(ft)
    }

<<<<<<< HEAD
    fn unsubscribe(mut self, ptr: usize) -> Box<Future<Item = (Option<Self>, ()), Error = ()> + Send + Sync> {
=======
    fn unsubscribe(
        mut self,
        ptr: usize,
    ) -> Box<Future<Item = (Option<Self>, ()), Error = (Option<Self>, Error)> + Send + Sync> {
>>>>>>> ee5428b0
        if let Some((identity, _subscriber)) = self.subscribers.remove_ptr(ptr) {
            debug!("[{}] unsubscribe {}", self.address, identity);
        }

        if self.subscribers.len() == 0 && self.publishers.len() == 0 {
            debug!("shadow worker {} stopped because no pub/sub left", self.address);
            Box::new(futures::future::ok((None, ())))
        } else {
            Box::new(futures::future::ok((Some(self), ())))
        }
    }

<<<<<<< HEAD
    fn unpublish(mut self, ptr: usize) -> Box<Future<Item = (Option<Self>, ()), Error = ()> + Send + Sync> {
=======
    fn unpublish(
        mut self,
        ptr: usize,
    ) -> Box<Future<Item = (Option<Self>, ()), Error = (Option<Self>, Error)> + Send + Sync> {
>>>>>>> ee5428b0
        if let Some((identity, _publisher)) = self.publishers.remove_ptr(ptr) {
            debug!("[{}] unpublish {} {:#x}", self.address, identity, ptr);

            let subscribers: Vec<(identity::Identity, Subscriber)> =
                self.subscribers.iter().map(|(k, v)| (k.clone(), v.clone())).collect();
            let ft = futures::stream::iter_ok(subscribers.into_iter())
                .for_each(move |(_, subscriber)| {
                    subscriber
                        .rpc
                        .clone()
                        .send(proto::SubscribeChange {
                            m: Some(proto::subscribe_change::M::Unpublish(proto::Unpublish {
                                identity: identity.as_bytes().to_vec(),
                            })),
                        }).map(|_| ())
                        .map_err(|e| error!("{}", e))
                }).map(|_| ());
            tokio::spawn(ft);
        }

        if self.subscribers.len() == 0 && self.publishers.len() == 0 {
            debug!("shadow worker {} stopped because no pub/sub left", self.address);
            Box::new(futures::future::ok((None, ())))
        } else {
            Box::new(futures::future::ok((Some(self), ())))
        }
    }
    fn get_publisher(
        mut self,
        identity: identity::Identity,
<<<<<<< HEAD
    ) -> Box<Future<Item = (Option<Self>, Option<(peer::Handle, SocketAddr)>), Error = ()> + Send + Sync> {
=======
    ) -> Box<
        Future<Item = (Option<Self>, Option<(peer::Handle, SocketAddr)>), Error = (Option<Self>, Error)> + Send + Sync,
    > {
>>>>>>> ee5428b0
        let v = self
            .publishers
            .get_mut(&identity)
            .map(|v| (v.peer.clone(), v.ipaddr.clone()));
        Box::new(futures::future::ok((Some(self), v)))
    }
}

// ---------
// the shadow broker maintains all shadows
// -----------

pub mod broker {
    #[derive(Worker)]
    pub enum Command {
        #[returns = "super::ptrmap::DropHook"]
        Subscribe {
            identity: super::identity::Identity,
            msg:      super::proto::SubscribeRequest,
            rpc:      super::mpsc::Sender<super::proto::SubscribeChange>,
        },
        #[returns = "super::ptrmap::DropHook"]
        Publish {
            identity: super::identity::Identity,
            peer:     super::peer::Handle,
            msg:      super::proto::PublishRequest,
            rpc:      super::mpsc::Sender<super::proto::PublishChange>,
            ipaddr:   super::SocketAddr,
        },
        #[returns = "Option<(super::peer::Handle, super::SocketAddr)>"]
        GetPublisher {
            shadow:   super::identity::Address,
            identity: super::identity::Identity,
        },
    }
}

struct Broker {
    shadows: HashMap<identity::Address, shadow::Handle>,
}

impl Broker {
    fn shadow(&mut self, address: identity::Address) -> &mut shadow::Handle {
        self.shadows.entry(address.clone()).or_insert_with(|mark| {
            let (worker, handle) = shadow::spawn(
                100,
                Shadow {
                    mark,
                    address,
                    subscribers: ptrmap::PtrMap::new(),
                    publishers: ptrmap::PtrMap::new(),
                },
            );
            tokio::spawn(worker);
            handle
        })
    }
}

impl broker::Worker for Broker {
    fn subscribe(
        mut self,
        identity: identity::Identity,
        msg: proto::SubscribeRequest,
        rpc: mpsc::Sender<proto::SubscribeChange>,
<<<<<<< HEAD
    ) -> Box<Future<Item = (Option<Self>, ptrmap::DropHook), Error = ()> + Send + Sync> {
        let mut shadow = self.shadow(msg.shadow.clone().into()).clone();
        let ft = shadow
            .subscribe(identity, msg, rpc)
            .map_err(|e| error!("{}", e))
            .and_then(|ptr| {
                let hook = ptrmap::DropHook::new(move || {
                    tokio::spawn(shadow.unsubscribe(ptr).map_err(|e| error!("{}", e)));
                });
                Ok((Some(self), hook))
=======
    ) -> Box<Future<Item = (Option<Self>, ptrmap::DropHook), Error = (Option<Self>, Error)> + Send + Sync> {
        let shadow = wrk_try!(self, identity::Address::from_bytes(&msg.shadow));
        let mut shadow = self.shadow(shadow).clone();

        let ft = shadow.subscribe(identity, msg, rpc).and_then(|ptr| {
            let hook = ptrmap::DropHook::new(move || {
                tokio::spawn(shadow.unsubscribe(ptr).map_err(|e| error!("{}", e)));
>>>>>>> ee5428b0
            });
            Ok(hook)
        });

        wrk_continue!(self, ft)
    }

    fn publish(
        mut self,
        identity: identity::Identity,
        peer: peer::Handle,
        msg: proto::PublishRequest,
        rpc: mpsc::Sender<proto::PublishChange>,
        ipaddr: SocketAddr,
<<<<<<< HEAD
    ) -> Box<Future<Item = (Option<Self>, ptrmap::DropHook), Error = ()> + Send + Sync> {
        let mut shadow = self.shadow(msg.shadow.clone().into()).clone();
        let ft = shadow
            .publish(identity, peer, msg, rpc, ipaddr)
            .map_err(|e| error!("{}", e))
            .and_then(|ptr| {
                let hook = ptrmap::DropHook::new(move || {
                    tokio::spawn(shadow.unpublish(ptr).map_err(|e| error!("{}", e)));
                });
                Ok((Some(self), hook))
=======
    ) -> Box<Future<Item = (Option<Self>, ptrmap::DropHook), Error = (Option<Self>, Error)> + Send + Sync> {
        let shadow = wrk_try!(self, identity::Address::from_bytes(&msg.shadow));
        let mut shadow = self.shadow(shadow).clone();

        let ft = shadow.publish(identity, peer, msg, rpc, ipaddr).and_then(|ptr| {
            let hook = ptrmap::DropHook::new(move || {
                tokio::spawn(shadow.unpublish(ptr).map_err(|e| error!("{}", e)));
>>>>>>> ee5428b0
            });
            Ok(hook)
        });

        wrk_continue!(self, ft)
    }

    fn get_publisher(
        mut self,
        shadow: identity::Address,
        identity: identity::Identity,
<<<<<<< HEAD
    ) -> Box<Future<Item = (Option<Self>, Option<(peer::Handle, SocketAddr)>), Error = ()> + Send + Sync> {
        let ft = if let Some(shadow) = self.shadows.get_mut(&shadow) {
            let f = shadow.get_publisher(identity).map_err(|e| error!("{}", e));
            Box::new(f) as Box<Future<Item = Option<_>, Error = ()> + Send + Sync>
=======
    ) -> Box<
        Future<Item = (Option<Self>, Option<(peer::Handle, SocketAddr)>), Error = (Option<Self>, Error)> + Send + Sync,
    > {
        let ft = if let Some(shadow) = self.shadows.get_mut(&shadow) {
            let f = shadow.get_publisher(identity);
            Box::new(f) as Box<Future<Item = Option<_>, Error = Error> + Send + Sync>
>>>>>>> ee5428b0
        } else {
            Box::new(futures::future::ok(None))
        };

<<<<<<< HEAD
        Box::new(ft.map(|v| (Some(self), v)))
=======
        wrk_continue!(self, ft)
>>>>>>> ee5428b0
    }
}

pub(crate) fn spawn() -> broker::Handle {
    let worker = Broker {
        shadows: HashMap::new(),
    };
    let (worker, handle) = broker::spawn(100, worker);
    tokio::spawn(worker);
    handle
}

// ---------
// rpc
// -----------
pub mod peer {
    #[derive(Worker)]
    pub enum Command {
        #[returns = "super::proto::PeerConnectResponse"]
        Connect { req: super::proto::PeerConnectRequest },
    }
}

struct Peer {
    channel: channel::Channel,
    ipaddr:  SocketAddr,
}

impl peer::Worker for Peer {
    fn connect(
        mut self,
        req: proto::PeerConnectRequest,
<<<<<<< HEAD
    ) -> Box<Future<Item = (Option<Self>, proto::PeerConnectResponse), Error = ()> + Send + Sync> {
        let selfipaddr = self.ipaddr.clone();
        let ft = proto::Peer::connect(&mut self.channel, req)
            .map_err(|e| error!("{}", e))
            .map(|v| (Some(self), v))
            .and_then(move |(this, mut resp)| {
                resp.paths.push(proto::Path {
                    category: (proto::path::Category::Internet as i32),
                    ipaddr:   format!("{}", selfipaddr),
                });
                Ok((this, resp))
=======
    ) -> Box<Future<Item = (Option<Self>, proto::PeerConnectResponse), Error = (Option<Self>, Error)> + Send + Sync>
    {
        let selfipaddr = self.ipaddr.clone();
        let ft = proto::Peer::connect(&mut self.channel, req).and_then(move |mut resp| {
            resp.paths.push(proto::Path {
                category: (proto::path::Category::Internet as i32),
                ipaddr:   format!("{}", selfipaddr),
>>>>>>> ee5428b0
            });
            Ok(resp)
        });

<<<<<<< HEAD
        Box::new(ft)
=======
        wrk_continue!(self, ft)
>>>>>>> ee5428b0
    }
}

struct Srv {
    endpoint: endpoint::Endpoint,
    broker:   broker::Handle,
    identity: identity::Identity,
    worker:   peer::Handle,
    ipaddr:   SocketAddr,
}

impl broker::Handle {
    pub fn dispatch(
        &self,
        endpoint: endpoint::Endpoint,
        mut channel: channel::Channel,
        ipaddr: SocketAddr,
    ) -> impl Future<Item = (), Error = Error> {
        let lst = channel.listener().unwrap();
        let identity = channel.identity().clone();

        let (worker, handle) = peer::spawn(
            100,
            Peer {
                channel,
                ipaddr: ipaddr.clone(),
            },
        );
        tokio::spawn(worker);

        let srv = Srv {
            broker: self.clone(),
            identity,
            worker: handle,
            endpoint,
            ipaddr,
        };
        proto::Broker::dispatch(lst, srv)
    }
}

impl proto::Broker::Service for Srv {
    fn subscribe(
        &mut self,
        _headers: Vec<(Vec<u8>, Vec<u8>)>,
        msg: proto::SubscribeRequest,
    ) -> Result<Box<Stream<Item = proto::SubscribeChange, Error = Error> + Sync + Send + 'static>, Error> {
        let (tx, rx) = mpsc::channel(100);

        let ft = self
            .broker
            .subscribe(self.identity.clone(), msg, tx)
            .and_then(|mark| {
                let rx = rx.map_err(|()| unreachable!());
                Ok(futurize::mark_stream(rx, mark))
            }).into_stream()
            .flatten();

        Ok(Box::new(ft))
    }

    fn publish(
        &mut self,
        _headers: Vec<(Vec<u8>, Vec<u8>)>,
        msg: proto::PublishRequest,
    ) -> Result<Box<Stream<Item = proto::PublishChange, Error = Error> + Sync + Send + 'static>, Error> {
        let (tx, rx) = mpsc::channel(100);

        let ft = self
            .broker
            .publish(self.identity.clone(), self.worker.clone(), msg, tx, self.ipaddr.clone())
            .and_then(|mark| {
                let rx = rx.map_err(|()| unreachable!());
                Ok(futurize::mark_stream(rx, mark))
            }).into_stream()
            .flatten();

        Ok(Box::new(ft))
    }

    fn connect(
        &mut self,
        _headers: Vec<(Vec<u8>, Vec<u8>)>,
        msg: proto::ConnectRequest,
    ) -> Result<Box<Stream<Item = proto::ConnectResponse, Error = Error> + Sync + Send + 'static>, Error> {
        if !xlog::advance(&self.identity, msg.timestamp as u64) {
            warn!("cannot accept connect handshake: reused timestamp {}", msg.timestamp);
            let ft = futures::stream::once(Ok(proto::ConnectResponse {
                ok:        false,
                handshake: Vec::new(),
                route:     0,
                paths:     Vec::new(),
            }));
            return Ok(Box::new(ft));
        }

        let msgtimestamp = msg.timestamp;
        let msghandshake = msg.handshake;
        let msgshadow = msg.shadow;
<<<<<<< HEAD
=======
        let msgidentity = msg.identity;
>>>>>>> ee5428b0
        let mut paths = msg.paths;
        paths.push(proto::Path {
            category: (proto::path::Category::Internet as i32),
            ipaddr:   format!("{}", self.ipaddr),
        });

        let selfipaddr = self.ipaddr.clone();
        let selfidentity = self.identity.as_bytes().to_vec();
        let mut endpoint = self.endpoint.clone();
<<<<<<< HEAD
        let shadow = identity::Address::from(&msgshadow);
        let identity = identity::Identity::from(&msg.identity);
        let ft = self
            .broker
            .get_publisher(shadow, identity)
            .and_then(move |maybe| {
                if let Some((mut peer, ipaddr)) = maybe {
                    let ft = endpoint
                        .proxy(selfipaddr, ipaddr)
                        .and_then(move |proxy| {
                            peer.connect(proto::PeerConnectRequest {
                                identity:  selfidentity,
                                shadow:    msgshadow,
                                timestamp: msgtimestamp,
                                handshake: msghandshake,
                                route:     proxy.route(),
                                paths:     paths,
                            }).map(|v| (v, proxy))
                        }).and_then(move |(resp, proxy)| {
                            if resp.ok {
                                let ft = futures::stream::once(Ok(proto::ConnectResponse {
                                    ok:        true,
                                    handshake: resp.handshake,
                                    route:     proxy.route(),
                                    paths:     resp.paths,
                                }));
                                let never = futures::future::empty().into_stream();
                                let never = futurize::mark_stream(never, proxy);
                                let ft = ft.chain(never);
                                Ok(Box::new(ft) as Box<Stream<Item = _, Error = _> + Send + Sync>)
                            } else {
                                let ft = futures::stream::once(Ok(proto::ConnectResponse {
                                    ok:        false,
                                    handshake: Vec::new(),
                                    route:     0,
                                    paths:     Vec::new(),
                                }));
                                Ok(Box::new(ft) as Box<Stream<Item = _, Error = _> + Send + Sync>)
                            }
                        });

                    Ok(Box::new(ft.into_stream().flatten()) as Box<Stream<Item = _, Error = _> + Sync + Send>)
                } else {
                    Ok(Box::new(futures::stream::once(Ok(proto::ConnectResponse {
                        //TODO wait some time here to make it indistinguishable from client reject
                        ok:        false,
                        handshake: Vec::new(),
                        route:     0,
                        paths:     Vec::new(),
                    })))
                        as Box<Stream<Item = _, Error = _> + Sync + Send>)
                }
=======

        let ft = identity::Address::from_bytes(&msgshadow)
            .and_then(|shadow| identity::Identity::from_bytes(msgidentity).map(move |identity| (identity, shadow)));

        let mut broker = self.broker.clone();
        let ft = futures::future::result(ft)
            .and_then(move |(identity, shadow)| {
                broker.get_publisher(shadow, identity).and_then(move |maybe| {
                    if let Some((mut peer, ipaddr)) = maybe {
                        let ft = endpoint
                            .proxy(selfipaddr, ipaddr)
                            .and_then(move |proxy| {
                                peer.connect(proto::PeerConnectRequest {
                                    identity:  selfidentity,
                                    shadow:    msgshadow,
                                    timestamp: msgtimestamp,
                                    handshake: msghandshake,
                                    route:     proxy.route(),
                                    paths:     paths,
                                }).map(|v| (v, proxy))
                            }).and_then(move |(resp, proxy)| {
                                if resp.ok {
                                    let ft = futures::stream::once(Ok(proto::ConnectResponse {
                                        ok:        true,
                                        handshake: resp.handshake,
                                        route:     proxy.route(),
                                        paths:     resp.paths,
                                    }));
                                    let never = futures::future::empty().into_stream();
                                    let never = futurize::mark_stream(never, proxy);
                                    let ft = ft.chain(never);
                                    Ok(Box::new(ft) as Box<Stream<Item = _, Error = _> + Send + Sync>)
                                } else {
                                    let ft = futures::stream::once(Ok(proto::ConnectResponse {
                                        ok:        false,
                                        handshake: Vec::new(),
                                        route:     0,
                                        paths:     Vec::new(),
                                    }));
                                    Ok(Box::new(ft) as Box<Stream<Item = _, Error = _> + Send + Sync>)
                                }
                            });

                        Ok(Box::new(ft.into_stream().flatten()) as Box<Stream<Item = _, Error = _> + Sync + Send>)
                    } else {
                        Ok(Box::new(futures::stream::once(Ok(proto::ConnectResponse {
                            //TODO wait some time here to make it indistinguishable from client reject
                            ok:        false,
                            handshake: Vec::new(),
                            route:     0,
                            paths:     Vec::new(),
                        })))
                            as Box<Stream<Item = _, Error = _> + Sync + Send>)
                    }
                })
>>>>>>> ee5428b0
            }).into_stream()
            .flatten();

        Ok(Box::new(ft))
    }
}<|MERGE_RESOLUTION|>--- conflicted
+++ resolved
@@ -93,11 +93,7 @@
         identity: identity::Identity,
         _msg: proto::SubscribeRequest,
         rpc: mpsc::Sender<proto::SubscribeChange>,
-<<<<<<< HEAD
-    ) -> Box<Future<Item = (Option<Self>, usize), Error = ()> + Send + Sync> {
-=======
     ) -> Box<Future<Item = (Option<Self>, usize), Error = (Option<Self>, Error)> + Send + Sync> {
->>>>>>> ee5428b0
         debug!("[{}] new subscriber {}", self.address, identity);
         let (ptr, old) = self.subscribers.insert(identity, Subscriber { rpc: rpc.clone() });
 
@@ -136,14 +132,6 @@
         msg: proto::PublishRequest,
         rpc: mpsc::Sender<proto::PublishChange>,
         ipaddr: SocketAddr,
-<<<<<<< HEAD
-    ) -> Box<Future<Item = (Option<Self>, usize), Error = ()> + Send + Sync> {
-        let (mark, old) = self.publishers.insert(
-            identity.clone(),
-            Publisher {
-                //FIXME: this might panic
-                xaddr: msg.xaddr.clone().into(),
-=======
     ) -> Box<Future<Item = (Option<Self>, usize), Error = (Option<Self>, Error)> + Send + Sync> {
         let xaddr = wrk_try!(self, identity::SignedAddress::from_bytes(msg.xaddr));
 
@@ -151,7 +139,6 @@
             identity.clone(),
             Publisher {
                 xaddr: xaddr.clone(),
->>>>>>> ee5428b0
                 rpc: rpc.clone(),
                 peer,
                 ipaddr,
@@ -198,11 +185,7 @@
                     .send(proto::SubscribeChange {
                         m: Some(proto::subscribe_change::M::Publish(proto::Publish {
                             identity: identity.as_bytes().to_vec(),
-<<<<<<< HEAD
-                            xaddr:    msg.xaddr.clone(),
-=======
                             xaddr:    xaddr.to_vec(),
->>>>>>> ee5428b0
                         })),
                     }).map(|_| ())
                     .map_err(|e| error!("{}", e))
@@ -213,14 +196,10 @@
         Box::new(ft)
     }
 
-<<<<<<< HEAD
-    fn unsubscribe(mut self, ptr: usize) -> Box<Future<Item = (Option<Self>, ()), Error = ()> + Send + Sync> {
-=======
     fn unsubscribe(
         mut self,
         ptr: usize,
     ) -> Box<Future<Item = (Option<Self>, ()), Error = (Option<Self>, Error)> + Send + Sync> {
->>>>>>> ee5428b0
         if let Some((identity, _subscriber)) = self.subscribers.remove_ptr(ptr) {
             debug!("[{}] unsubscribe {}", self.address, identity);
         }
@@ -233,14 +212,10 @@
         }
     }
 
-<<<<<<< HEAD
-    fn unpublish(mut self, ptr: usize) -> Box<Future<Item = (Option<Self>, ()), Error = ()> + Send + Sync> {
-=======
     fn unpublish(
         mut self,
         ptr: usize,
     ) -> Box<Future<Item = (Option<Self>, ()), Error = (Option<Self>, Error)> + Send + Sync> {
->>>>>>> ee5428b0
         if let Some((identity, _publisher)) = self.publishers.remove_ptr(ptr) {
             debug!("[{}] unpublish {} {:#x}", self.address, identity, ptr);
 
@@ -271,13 +246,9 @@
     fn get_publisher(
         mut self,
         identity: identity::Identity,
-<<<<<<< HEAD
-    ) -> Box<Future<Item = (Option<Self>, Option<(peer::Handle, SocketAddr)>), Error = ()> + Send + Sync> {
-=======
     ) -> Box<
         Future<Item = (Option<Self>, Option<(peer::Handle, SocketAddr)>), Error = (Option<Self>, Error)> + Send + Sync,
     > {
->>>>>>> ee5428b0
         let v = self
             .publishers
             .get_mut(&identity)
@@ -343,18 +314,6 @@
         identity: identity::Identity,
         msg: proto::SubscribeRequest,
         rpc: mpsc::Sender<proto::SubscribeChange>,
-<<<<<<< HEAD
-    ) -> Box<Future<Item = (Option<Self>, ptrmap::DropHook), Error = ()> + Send + Sync> {
-        let mut shadow = self.shadow(msg.shadow.clone().into()).clone();
-        let ft = shadow
-            .subscribe(identity, msg, rpc)
-            .map_err(|e| error!("{}", e))
-            .and_then(|ptr| {
-                let hook = ptrmap::DropHook::new(move || {
-                    tokio::spawn(shadow.unsubscribe(ptr).map_err(|e| error!("{}", e)));
-                });
-                Ok((Some(self), hook))
-=======
     ) -> Box<Future<Item = (Option<Self>, ptrmap::DropHook), Error = (Option<Self>, Error)> + Send + Sync> {
         let shadow = wrk_try!(self, identity::Address::from_bytes(&msg.shadow));
         let mut shadow = self.shadow(shadow).clone();
@@ -362,7 +321,6 @@
         let ft = shadow.subscribe(identity, msg, rpc).and_then(|ptr| {
             let hook = ptrmap::DropHook::new(move || {
                 tokio::spawn(shadow.unsubscribe(ptr).map_err(|e| error!("{}", e)));
->>>>>>> ee5428b0
             });
             Ok(hook)
         });
@@ -377,18 +335,6 @@
         msg: proto::PublishRequest,
         rpc: mpsc::Sender<proto::PublishChange>,
         ipaddr: SocketAddr,
-<<<<<<< HEAD
-    ) -> Box<Future<Item = (Option<Self>, ptrmap::DropHook), Error = ()> + Send + Sync> {
-        let mut shadow = self.shadow(msg.shadow.clone().into()).clone();
-        let ft = shadow
-            .publish(identity, peer, msg, rpc, ipaddr)
-            .map_err(|e| error!("{}", e))
-            .and_then(|ptr| {
-                let hook = ptrmap::DropHook::new(move || {
-                    tokio::spawn(shadow.unpublish(ptr).map_err(|e| error!("{}", e)));
-                });
-                Ok((Some(self), hook))
-=======
     ) -> Box<Future<Item = (Option<Self>, ptrmap::DropHook), Error = (Option<Self>, Error)> + Send + Sync> {
         let shadow = wrk_try!(self, identity::Address::from_bytes(&msg.shadow));
         let mut shadow = self.shadow(shadow).clone();
@@ -396,7 +342,6 @@
         let ft = shadow.publish(identity, peer, msg, rpc, ipaddr).and_then(|ptr| {
             let hook = ptrmap::DropHook::new(move || {
                 tokio::spawn(shadow.unpublish(ptr).map_err(|e| error!("{}", e)));
->>>>>>> ee5428b0
             });
             Ok(hook)
         });
@@ -408,28 +353,17 @@
         mut self,
         shadow: identity::Address,
         identity: identity::Identity,
-<<<<<<< HEAD
-    ) -> Box<Future<Item = (Option<Self>, Option<(peer::Handle, SocketAddr)>), Error = ()> + Send + Sync> {
-        let ft = if let Some(shadow) = self.shadows.get_mut(&shadow) {
-            let f = shadow.get_publisher(identity).map_err(|e| error!("{}", e));
-            Box::new(f) as Box<Future<Item = Option<_>, Error = ()> + Send + Sync>
-=======
     ) -> Box<
         Future<Item = (Option<Self>, Option<(peer::Handle, SocketAddr)>), Error = (Option<Self>, Error)> + Send + Sync,
     > {
         let ft = if let Some(shadow) = self.shadows.get_mut(&shadow) {
             let f = shadow.get_publisher(identity);
             Box::new(f) as Box<Future<Item = Option<_>, Error = Error> + Send + Sync>
->>>>>>> ee5428b0
         } else {
             Box::new(futures::future::ok(None))
         };
 
-<<<<<<< HEAD
-        Box::new(ft.map(|v| (Some(self), v)))
-=======
         wrk_continue!(self, ft)
->>>>>>> ee5428b0
     }
 }
 
@@ -462,19 +396,6 @@
     fn connect(
         mut self,
         req: proto::PeerConnectRequest,
-<<<<<<< HEAD
-    ) -> Box<Future<Item = (Option<Self>, proto::PeerConnectResponse), Error = ()> + Send + Sync> {
-        let selfipaddr = self.ipaddr.clone();
-        let ft = proto::Peer::connect(&mut self.channel, req)
-            .map_err(|e| error!("{}", e))
-            .map(|v| (Some(self), v))
-            .and_then(move |(this, mut resp)| {
-                resp.paths.push(proto::Path {
-                    category: (proto::path::Category::Internet as i32),
-                    ipaddr:   format!("{}", selfipaddr),
-                });
-                Ok((this, resp))
-=======
     ) -> Box<Future<Item = (Option<Self>, proto::PeerConnectResponse), Error = (Option<Self>, Error)> + Send + Sync>
     {
         let selfipaddr = self.ipaddr.clone();
@@ -482,16 +403,11 @@
             resp.paths.push(proto::Path {
                 category: (proto::path::Category::Internet as i32),
                 ipaddr:   format!("{}", selfipaddr),
->>>>>>> ee5428b0
             });
             Ok(resp)
         });
 
-<<<<<<< HEAD
-        Box::new(ft)
-=======
         wrk_continue!(self, ft)
->>>>>>> ee5428b0
     }
 }
 
@@ -591,10 +507,7 @@
         let msgtimestamp = msg.timestamp;
         let msghandshake = msg.handshake;
         let msgshadow = msg.shadow;
-<<<<<<< HEAD
-=======
         let msgidentity = msg.identity;
->>>>>>> ee5428b0
         let mut paths = msg.paths;
         paths.push(proto::Path {
             category: (proto::path::Category::Internet as i32),
@@ -604,61 +517,6 @@
         let selfipaddr = self.ipaddr.clone();
         let selfidentity = self.identity.as_bytes().to_vec();
         let mut endpoint = self.endpoint.clone();
-<<<<<<< HEAD
-        let shadow = identity::Address::from(&msgshadow);
-        let identity = identity::Identity::from(&msg.identity);
-        let ft = self
-            .broker
-            .get_publisher(shadow, identity)
-            .and_then(move |maybe| {
-                if let Some((mut peer, ipaddr)) = maybe {
-                    let ft = endpoint
-                        .proxy(selfipaddr, ipaddr)
-                        .and_then(move |proxy| {
-                            peer.connect(proto::PeerConnectRequest {
-                                identity:  selfidentity,
-                                shadow:    msgshadow,
-                                timestamp: msgtimestamp,
-                                handshake: msghandshake,
-                                route:     proxy.route(),
-                                paths:     paths,
-                            }).map(|v| (v, proxy))
-                        }).and_then(move |(resp, proxy)| {
-                            if resp.ok {
-                                let ft = futures::stream::once(Ok(proto::ConnectResponse {
-                                    ok:        true,
-                                    handshake: resp.handshake,
-                                    route:     proxy.route(),
-                                    paths:     resp.paths,
-                                }));
-                                let never = futures::future::empty().into_stream();
-                                let never = futurize::mark_stream(never, proxy);
-                                let ft = ft.chain(never);
-                                Ok(Box::new(ft) as Box<Stream<Item = _, Error = _> + Send + Sync>)
-                            } else {
-                                let ft = futures::stream::once(Ok(proto::ConnectResponse {
-                                    ok:        false,
-                                    handshake: Vec::new(),
-                                    route:     0,
-                                    paths:     Vec::new(),
-                                }));
-                                Ok(Box::new(ft) as Box<Stream<Item = _, Error = _> + Send + Sync>)
-                            }
-                        });
-
-                    Ok(Box::new(ft.into_stream().flatten()) as Box<Stream<Item = _, Error = _> + Sync + Send>)
-                } else {
-                    Ok(Box::new(futures::stream::once(Ok(proto::ConnectResponse {
-                        //TODO wait some time here to make it indistinguishable from client reject
-                        ok:        false,
-                        handshake: Vec::new(),
-                        route:     0,
-                        paths:     Vec::new(),
-                    })))
-                        as Box<Stream<Item = _, Error = _> + Sync + Send>)
-                }
-=======
-
         let ft = identity::Address::from_bytes(&msgshadow)
             .and_then(|shadow| identity::Identity::from_bytes(msgidentity).map(move |identity| (identity, shadow)));
 
@@ -713,7 +571,6 @@
                             as Box<Stream<Item = _, Error = _> + Sync + Send>)
                     }
                 })
->>>>>>> ee5428b0
             }).into_stream()
             .flatten();
 
