use channel;
use endpoint;
use failure::Error;
use futures;
use futures::sync::mpsc;
use futures::Future;
use futures::Sink;
use futures::Stream;
use identity;
use local_addrs;
use noise;
use packet;
use proto;
use std::net::SocketAddr;
use std::net::UdpSocket as StdSocket;
use tokio;
use transport;

pub struct PublisherService {
    sock:       StdSocket,
    xsecret:    identity::Secret,
    secret:     identity::Secret,
    ep:         endpoint::Endpoint,
    tx:         mpsc::Sender<channel::Channel>,
    acceptor:   Box<FnMut(&identity::Identity) -> bool + Send + Sync>,
    brokeraddr: SocketAddr,
}

pub fn dispatch<F>(
    shadow: identity::Address,
    ep: endpoint::Endpoint,
    mut brk: channel::Channel,
    sock: StdSocket,
    brokeraddr: SocketAddr,
    secret: identity::Secret,
    acceptor: F,
) -> impl Stream<Item = channel::Channel, Error = Error>
where
    F: 'static + FnMut(&identity::Identity) -> bool + Send + Sync,
{
    let (xsecret, xpublic) = identity::generate_x25519();
<<<<<<< HEAD
    let xaddr = identity::SignedAddress::sign(&secret, identity::Address(xpublic));
=======
    let xaddr = identity::SignedAddress::sign(&secret, identity::Address::from_array(xpublic));
>>>>>>> ee5428b0

    let publish_change = proto::Broker::publish(
        &mut brk,
        proto::PublishRequest {
<<<<<<< HEAD
            shadow: shadow.0.to_vec(),
=======
            shadow: shadow.as_bytes().to_vec(),
>>>>>>> ee5428b0
            xaddr:  xaddr.to_vec(),
        },
    ).for_each(|s| {
        info!("publish change: {:?}", s);
        Ok(())
    });

    let (tx, rx) = mpsc::channel(10);
    let publisher = PublisherService {
        xsecret,
        secret,
        ep,
        sock,
        tx,
        acceptor: Box::new(acceptor),
        brokeraddr,
    };

    let never = publish_change
        .select(proto::Peer::dispatch(brk.listener().unwrap(), publisher))
        .map_err(|(e, _)| warn!("{}", e))
        .and_then(|_| {
            drop(brk);
            Ok(())
        });
    tokio::spawn(never);

    rx.map_err(|()| unreachable!())
}

impl proto::Peer::Service for PublisherService {
    fn connect(
        &mut self,
        _headers: Vec<(Vec<u8>, Vec<u8>)>,
        msg: proto::PeerConnectRequest,
    ) -> Result<Box<Future<Item = proto::PeerConnectResponse, Error = Error> + Sync + Send + 'static>, Error> {
<<<<<<< HEAD
        let msgidentity = identity::Identity::from(msg.identity);
=======
        let msgidentity = identity::Identity::from_bytes(msg.identity)?;
>>>>>>> ee5428b0
        let msgpaths = msg.paths;
        let msgroute = msg.route;
        info!("connect request from {} :: {:?} ", msgidentity, msgpaths);

        let pkt = packet::EncryptedPacket::decode(&msg.handshake).unwrap();
<<<<<<< HEAD
        let (noise, identity, timestamp) = noise::respond(&self.xsecret.0, None, pkt).unwrap();
=======
        let (noise, identity, timestamp) = noise::respond(&self.xsecret, None, pkt).unwrap();
>>>>>>> ee5428b0

        if identity != msgidentity || timestamp != msg.timestamp {
            warn!("rejected connect request from {} because of pkt mismatch", msgidentity);
            return Ok(Box::new(futures::future::ok(proto::PeerConnectResponse {
                paths:     Vec::new(),
                ok:        false,
                handshake: Vec::new(),
            })));
        }

        if !(self.acceptor)(&identity) {
            warn!("acceptor rejected connect request from {}", identity);
            return Ok(Box::new(futures::future::ok(proto::PeerConnectResponse {
                paths:     Vec::new(),
                ok:        false,
                handshake: Vec::new(),
            })));
        }

        let mut theirpaths = Vec::new();
        for path in msgpaths {
            let cat = match path.category {
                o if proto::path::Category::Local as i32 == o => proto::path::Category::Local,
                o if proto::path::Category::Internet as i32 == o => proto::path::Category::Internet,
                o if proto::path::Category::BrokerOrigin as i32 == o => proto::path::Category::BrokerOrigin,
                _ => unreachable!(),
            };
            theirpaths.push((path.ipaddr.parse().unwrap(), cat))
        }
        theirpaths.push((self.brokeraddr.clone(), proto::path::Category::BrokerOrigin));

        let mut mypaths = Vec::new();
        for addr in local_addrs::get(self.sock.local_addr().unwrap().port()) {
            mypaths.push(proto::Path {
                category: (proto::path::Category::Local as i32),
                ipaddr:   format!("{}", addr),
            });
        }

        let (transport, pkt) = noise.send_response(msg.route, &self.secret).unwrap();
        let transport = transport::Channel::new(transport, format!("p2p {}:{}", msgidentity, msg.route));

        let (tx, rx) = mpsc::channel(10);
        let ft = self.ep.work.clone().send(endpoint::EndpointWorkerCmd::InsertChannel(
            msg.route,
            endpoint::ChannelBus::User { inc: tx },
        ));

        let selfidentity = self.secret.identity();
        let selfsock = self.sock.try_clone().unwrap();
        let endpoint = self.ep.work.clone();
        let tx = self.tx.clone();
        let ft = ft.map_err(Error::from).and_then(move |_| {
            let channel =
                channel::Channel::spawn(rx, selfidentity, theirpaths, msgroute, selfsock, transport, endpoint);

            tx.send(channel).map_err(Error::from).and_then(move |_| {
                Ok(proto::PeerConnectResponse {
                    paths:     mypaths,
                    ok:        true,
                    handshake: pkt.encode(),
                })
            })
        });

        Ok(Box::new(ft))
    }
}<|MERGE_RESOLUTION|>--- conflicted
+++ resolved
@@ -39,20 +39,12 @@
     F: 'static + FnMut(&identity::Identity) -> bool + Send + Sync,
 {
     let (xsecret, xpublic) = identity::generate_x25519();
-<<<<<<< HEAD
-    let xaddr = identity::SignedAddress::sign(&secret, identity::Address(xpublic));
-=======
     let xaddr = identity::SignedAddress::sign(&secret, identity::Address::from_array(xpublic));
->>>>>>> ee5428b0
 
     let publish_change = proto::Broker::publish(
         &mut brk,
         proto::PublishRequest {
-<<<<<<< HEAD
-            shadow: shadow.0.to_vec(),
-=======
             shadow: shadow.as_bytes().to_vec(),
->>>>>>> ee5428b0
             xaddr:  xaddr.to_vec(),
         },
     ).for_each(|s| {
@@ -89,21 +81,13 @@
         _headers: Vec<(Vec<u8>, Vec<u8>)>,
         msg: proto::PeerConnectRequest,
     ) -> Result<Box<Future<Item = proto::PeerConnectResponse, Error = Error> + Sync + Send + 'static>, Error> {
-<<<<<<< HEAD
-        let msgidentity = identity::Identity::from(msg.identity);
-=======
         let msgidentity = identity::Identity::from_bytes(msg.identity)?;
->>>>>>> ee5428b0
         let msgpaths = msg.paths;
         let msgroute = msg.route;
         info!("connect request from {} :: {:?} ", msgidentity, msgpaths);
 
         let pkt = packet::EncryptedPacket::decode(&msg.handshake).unwrap();
-<<<<<<< HEAD
-        let (noise, identity, timestamp) = noise::respond(&self.xsecret.0, None, pkt).unwrap();
-=======
         let (noise, identity, timestamp) = noise::respond(&self.xsecret, None, pkt).unwrap();
->>>>>>> ee5428b0
 
         if identity != msgidentity || timestamp != msg.timestamp {
             warn!("rejected connect request from {} because of pkt mismatch", msgidentity);
