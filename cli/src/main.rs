#![recursion_limit = "128"]
extern crate carrier;
extern crate clap;
extern crate env_logger;
#[macro_use]
extern crate failure;
extern crate futures;
extern crate rand;
extern crate tokio;
#[macro_use]
extern crate log;
extern crate prost;
#[macro_use]
extern crate prost_derive;
<<<<<<< HEAD
=======
extern crate base64;
>>>>>>> ee5428b0
extern crate bytes;
extern crate hpack;
extern crate systemstat;
extern crate tokio_process;

use carrier::*;
use clap::{App, Arg, SubCommand};
use failure::Error;
use futures::{Async, Poll};
use futures::{Future, Sink, Stream};
use std::collections::HashSet;
use std::env;
<<<<<<< HEAD
use std::fs::File;
use std::io::BufRead;
use std::io::Write;
=======
use std::io::BufRead;
>>>>>>> ee5428b0
use std::net::SocketAddr;
use std::process::Command;
use std::time::{Duration, Instant};
use std::time::{SystemTime, UNIX_EPOCH};
use tokio::net::UdpSocket;
use tokio::timer::Interval;
use tokio_process::CommandExt;

pub mod axiom {
    include!(concat!(env!("OUT_DIR"), "/carrier.axiom.v1.rs"));
}

pub fn main_() -> Result<(), Error> {
    if let Err(_) = env::var("RUST_LOG") {
        env::set_var("RUST_LOG", "carrier=info");
    }
    env_logger::init();

    let clap = App::new("carrier cli")
        .version("1.0")
        .author("(2018) Arvid E. Picciani <arvid@devguard.io>")
        .setting(clap::AppSettings::ArgRequiredElseHelp)
        .setting(clap::AppSettings::UnifiedHelpMessage)
        .after_help(
            "SECRETS:
    Secrets have to be 64 bytes of high quality randomness.
    By default the secret is loaded from ~/.devguard/secret.
    You can generate a new secret by running
        $ carrier gen
    The secrets file can also be set in an environment variable
        $ export CARRIER_SECRET_FILE=~/.devguard/secret
    ",
        ).subcommand(SubCommand::with_name("gen").about("generate new identity"))
        .subcommand(
            SubCommand::with_name("axiom")
                .about("publish axiom service on carrier")
                .arg(
                    Arg::with_name("shadow")
                        .help("address of shadow to publish on")
                        .takes_value(true)
                        .required(true)
                        .index(1),
                ).arg(
                    Arg::with_name("accept")
                        .long("accept")
                        .help("Allow access to identity")
                        .takes_value(true)
                        .multiple(true)
                        .required(true)
                        .value_names(&["identity"]),
                ),
        ).subcommand(SubCommand::with_name("mkshadow").about("create a shadow address"))
        .subcommand(
            SubCommand::with_name("dns")
                .about("create dns record")
                .arg(Arg::with_name("priority").takes_value(true).required(true).index(2))
                .arg(Arg::with_name("epoch").takes_value(true).required(true).index(1))
                .arg(Arg::with_name("ip").takes_value(true).required(true).index(3)),
        ).subcommand(
            SubCommand::with_name("stats").about("subscribe to stats").arg(
                Arg::with_name("shadow")
                    .help("shadow where services are")
                    .takes_value(true)
                    .required(true)
                    .index(1),
            ),
        ).subcommand(
            SubCommand::with_name("ephermal")
                .about("generate a signed ephermal identity")
                .arg(
                    Arg::with_name("epoch")
                        .long("epoch")
                        .help("The current epoch in which to create certificate")
                        .takes_value(true)
                        .validator(|v| v.parse::<u16>().map_err(|e| format!("{}", e)).map(|_| ()))
                        .required(true),
                ).arg(
                    Arg::with_name("allow-delegation")
                        .long("allow-delegation")
                        .help("Allow to create more sub-certificates"),
                ).arg(
<<<<<<< HEAD
=======
                    Arg::with_name("assume-identity")
                        .long("assume-identity")
                        .help("new certificate has the same identity"),
                ).arg(
>>>>>>> ee5428b0
                    Arg::with_name("text")
                        .long("text")
                        .help("write human readable interpretation to stdout"),
                ).arg(
<<<<<<< HEAD
                    Arg::with_name("output")
                        .long("output")
                        .help("write ephermal to file")
                        .required(true)
                        .takes_value(true),
                ).arg(
=======
>>>>>>> ee5428b0
                    Arg::with_name("access")
                        .long("access")
                        .help("Allow access to a targets resource in a shadow")
                        .multiple(true)
                        .number_of_values(3)
                        .value_names(&["shadow", "target", "resource"]),
                ),
        ).subcommand(SubCommand::with_name("identity").about("print public identity"))
        .subcommand(SubCommand::with_name("broker").about("run broker"))
        .subcommand(SubCommand::with_name("sshd"))
        .subcommand(
            SubCommand::with_name("mosh")
                .about("get mosh shell on an axiom service")
                .arg(
                    Arg::with_name("shadow")
                        .help("shadow where services are")
                        .takes_value(true)
                        .required(true)
                        .index(1),
                ).arg(
                    Arg::with_name("target")
                        .help("identity of mosh service")
                        .takes_value(true)
                        .required(true)
                        .index(2),
                ),
        );

    let matches = clap.get_matches();

    match matches.subcommand() {
        ("gen", Some(_submatches)) => {
            println!("{}", keystore::Secrets::gen()?.identity.identity());
            Ok(())
        }
        ("ephermal", Some(submatches)) => {
            let epoch = submatches.value_of("epoch").unwrap().parse().unwrap();

            let secrets = keystore::Secrets::load()?;

            let nusecret = identity::Secret::gen();
<<<<<<< HEAD
            let revoker = identity::Secret::gen();

            let mut cert = certificate::Certificate::new(
                epoch,
                nusecret.identity(),
                secrets.identity.identity(),
                1,
                revoker.identity(),
            );

            let mut access = submatches.values_of("access").unwrap();

            while let Some(shadow) = access.next() {
                let target = access.next().unwrap();
                let resource = access.next().unwrap();
                cert.grant_access(
                    identity::Address::parse(shadow).unwrap(),
                    identity::Identity::parse(target).unwrap(),
                    resource.split(',').map(|v| v.trim()),
                );
=======

            let mut cert = certificate::Certificate::new(epoch, nusecret.identity(), secrets.identity.identity(), 1);

            if let Some(mut access) = submatches.values_of("access") {
                while let Some(shadow) = access.next() {
                    let target = access.next().unwrap();
                    let resource = access.next().unwrap();
                    cert.grant_access(
                        shadow.parse().unwrap(),
                        target.parse().unwrap(),
                        resource.split(',').map(|v| v.trim()),
                    );
                }
>>>>>>> ee5428b0
            }

            if submatches.is_present("allow-delegation") {
                cert.allow_delegation();
            }

<<<<<<< HEAD
=======
            if submatches.is_present("assume-identity") {
                cert.assume_identity();
            }

>>>>>>> ee5428b0
            let signed = cert.signed(&secrets.identity);
            let signed = base64::encode(&signed);

            println!("certificate: {}", signed);

<<<<<<< HEAD
=======
            let signed = base64::decode(&signed).unwrap();
>>>>>>> ee5428b0
            let cert = certificate::Certificate::from_signed(&signed).unwrap();
            if submatches.is_present("text") {
                eprintln!("{}", cert);
            }

            Ok(())
        }
        ("mkshadow", Some(_submatches)) => {
            use rand::RngCore;

            let mut secret = vec![0; 32];
            let mut rng = rand::OsRng::new().unwrap();
            rng.try_fill_bytes(&mut secret).unwrap();
            let secret = Secret::from_bytes(&mut secret).unwrap();

            let address = secret.address();

            println!("address: {}", address.to_string());
            println!("secret:  {}", secret.to_string());
            Ok(())
        }
        ("identity", Some(_submatches)) => {
            let secrets = keystore::Secrets::load()?;
            println!("{}", secrets.identity.identity());
            Ok(())
        }
        ("axiom", Some(submatches)) => {
            let secrets = keystore::Secrets::load()?;
<<<<<<< HEAD
            let shadow = identity::Address::parse(submatches.value_of("shadow").unwrap().to_string()).unwrap();
            let acceptable = submatches
                .values_of("accept")
                .unwrap()
                .map(|v| identity::Identity::parse(v).unwrap())
=======
            let shadow = submatches.value_of("shadow").unwrap().to_string().parse().unwrap();
            let acceptable = submatches
                .values_of("accept")
                .unwrap()
                .map(|v| v.parse().unwrap())
>>>>>>> ee5428b0
                .collect();
            tokio::run(futures::lazy(move || {
                axiom(secrets.identity, shadow, acceptable).map_err(|e| error!("{}", e))
            }));
            Ok(())
        }
        ("broker", Some(_submatches)) => {
            let secrets = keystore::Secrets::load()?;
            tokio::run(futures::lazy(move || {
                broker(secrets.identity).map_err(|e| error!("{}", e))
            }));
            Ok(())
        }
        ("stats", Some(submatches)) => {
            let secrets = keystore::Secrets::load()?;
<<<<<<< HEAD
            let shadow = identity::Address::parse(submatches.value_of("shadow").unwrap().to_string()).unwrap();
=======
            let shadow = submatches.value_of("shadow").unwrap().to_string().parse().unwrap();
>>>>>>> ee5428b0
            tokio::run(futures::lazy(move || {
                stats(secrets.identity, shadow).map_err(|e| error!("{}", e))
            }));
            Ok(())
        }
        ("mosh", Some(submatches)) => {
            let secrets = keystore::Secrets::load()?;
<<<<<<< HEAD
            let shadow = identity::Address::parse(submatches.value_of("shadow").unwrap().to_string()).unwrap();
            let target = identity::Identity::parse(submatches.value_of("target").unwrap().to_string()).unwrap();
=======
            let shadow = submatches.value_of("shadow").unwrap().to_string().parse().unwrap();
            let target = submatches.value_of("target").unwrap().to_string().parse().unwrap();
>>>>>>> ee5428b0
            tokio::run(futures::lazy(move || {
                mosh(secrets.identity, shadow, target).map_err(|e| error!("{}", e))
            }));
            Ok(())
        }
        ("dns", Some(submatches)) => {
            let secrets = keystore::Secrets::load()?;

            let priority: u8 = submatches.value_of("priority").unwrap().parse().unwrap();
            let addr: SocketAddr = submatches.value_of("ip").unwrap().parse().unwrap();
<<<<<<< HEAD
            let x = secrets.identity.to_x25519();
=======
            let x = secrets.identity.address();
>>>>>>> ee5428b0
            let epoch: u16 = submatches.value_of("epoch").unwrap().parse().unwrap();

            let dns = dns::DnsRecord {
                priority,
                addr,
                x,
                epoch,
            };

            println!("\"{}\"", dns.to_signed_txt(&secrets.identity));
            Ok(())
        }
        _ => unreachable!(),
    }
}

pub fn main() {
    match main_() {
        Ok(_) => (),
        Err(e) => {
            error!("{}", e);
            std::process::exit(4);
        }
    }
}

struct MoshBridge {
    udp:    UdpSocket,
    addr:   Option<SocketAddr>,
    stream: channel::ChannelStream,
}

impl Future for MoshBridge {
    type Item = ();
    type Error = Error;
    fn poll(&mut self) -> Poll<(), Error> {
        loop {
            let mut buf = vec![0; 10240];
            match self.udp.poll_recv_from(&mut buf) {
                Err(e) => return Err(Error::from(e)),
                Ok(Async::NotReady) => break,
                Ok(Async::Ready((l, addr))) => {
                    self.addr = Some(addr);
                    buf.truncate(l);
                    self.stream.start_send(buf).unwrap();
                }
            };
        }
        if let Some(addr) = self.addr {
            loop {
                match self.stream.poll() {
                    Err(e) => return Err(Error::from(e)),
                    Ok(Async::NotReady) => return Ok(Async::NotReady),
                    Ok(Async::Ready(None)) => return Ok(Async::Ready(())),
                    Ok(Async::Ready(Some(b))) => {
                        self.udp.poll_send_to(&b, &addr).unwrap();
                    }
                }
            }
        }
        Ok(Async::NotReady)
    }
}

pub fn mosh(
    secret: identity::Secret,
    shadow: identity::Address,
    target: identity::Identity,
) -> impl Future<Item = (), Error = Error> {
    connect::connect(
        env::var("CARRIER_BROKER_DOMAIN").unwrap_or("dev.carrier.devguard.io".to_string()),
        secret.clone(),
    ).and_then(move |(ep, brk, sock, addr)| {
        info!("established broker route {:#x} with {}", brk.route(), brk.identity());

        subscriber::subscribe(
            shadow,
            ep,
            brk,
            sock,
            addr,
            secret,
            vec![
                proto::Filter {
                    m: Some(proto::filter::M::Immediate(true)),
                },
                proto::Filter {
                    m: Some(proto::filter::M::Identity(target.as_bytes().to_vec())),
                },
            ],
        ).into_future()
        .map_err(|(e, _)| e)
        .and_then(move |(ch, subscribers)| {
            let mut ch = ch.unwrap();
            info!("<<< subscried to {}", ch.identity());

            let headers: Vec<(&[u8], &[u8])> = Vec::new();
            axiom::Axiom::raw_mosh(&mut ch, headers)
                .and_then(|(headers, stream)| {
                    let mut mosh_key = None;

                    for header in headers {
                        eprintln!(
                            "{} : {}",
                            String::from_utf8_lossy(&header.0),
                            String::from_utf8_lossy(&header.1)
                        );
                        if header.0.as_slice() == b"mosh_key" {
                            mosh_key = Some(header.1.clone());
                        }
                    }

                    let mosh_key = mosh_key.expect("response headers missing mosh_key");
                    let mosh_key = String::from_utf8_lossy(&mosh_key).to_string();
                    let udp = UdpSocket::bind(&("127.0.0.1:0".parse().unwrap())).unwrap();

                    let child = Command::new("mosh-client")
                        .env("MOSH_KEY", mosh_key)
                        .arg("127.0.0.1")
                        .arg(udp.local_addr().unwrap().port().to_string())
                        .spawn_async()
                        .unwrap()
                        .and_then(|_| Ok(()))
                        .map_err(Error::from);

                    let bridge = MoshBridge {
                        udp,
                        addr: None,
                        stream,
                    };

                    child.select2(bridge).map_err(|e| e.split().0)
                }).and_then(|_| {
                    drop(subscribers);
                    drop(ch);
                    Ok(())
                })
        })
    })
}

pub fn stats(secret: identity::Secret, shadow: identity::Address) -> impl Future<Item = (), Error = Error> {
    let domain = env::var("CARRIER_BROKER_DOMAIN").unwrap_or("dev.carrier.devguard.io".to_string());
    connect::connect(domain, secret.clone()).and_then(move |(ep, brk, sock, addr)| {
        info!("established broker route {:#x} with {}", brk.route(), brk.identity());
        subscriber::subscribe(shadow, ep, brk, sock, addr, secret, vec![]).for_each(|mut ch| {
            info!("<<< subscribed to {}", ch.identity());
            let ft = axiom::Axiom::system_stats(&mut ch, axiom::SubscribeConfig { interval: 1 })
                .for_each(move |stats| {
                    println!("{} => {:?}", ch.identity(), stats);
                    Ok(())
                }).map_err(|e| error!("{}", e));
            tokio::spawn(ft);
            Ok(())
        })
    })
}

pub struct Axiom {}

impl axiom::Axiom::Service for Axiom {
    fn system_stats(
        &mut self,
        _headers: Vec<(Vec<u8>, Vec<u8>)>,
        i: axiom::SubscribeConfig,
    ) -> Result<Box<dyn Stream<Item = axiom::SystemStats, Error = Error> + Send + Sync>, Error> {
        use systemstat::Platform;

        let stats = systemstat::platform::linux::PlatformImpl::new();
        let tick = Interval::new(Instant::now(), Duration::from_secs(i.interval as u64));
        let st = tick.map_err(Error::from).and_then(move |_| {
            let start = SystemTime::now();
            let since_the_epoch = start.duration_since(UNIX_EPOCH).expect("Time went backwards");

            let load = stats.load_average().ok().map(|load| axiom::SystemLoad {
                load_1:  load.one,
                load_5:  load.five,
                load_15: load.fifteen,
            });

            let mem = stats.memory().ok().map(|v| axiom::Memory {
                total: v.total.as_usize() as u64,
                free:  v.free.as_usize() as u64,
            });

            let mut power = None;
            if let Ok(v) = stats.on_ac_power() {
                if let Ok(v2) = stats.battery_life() {
                    power = Some(axiom::Power {
                        on_ac_power:                v,
                        remaining_battery_capacity: v2.remaining_capacity,
                        remaining_battery_time:     v2.remaining_time.as_secs(),
                    })
                }
            };

            let temps = stats.cpu_temp().ok().map(|v| axiom::Temperatures { cpu: v });

            Ok(axiom::SystemStats {
                timestamp: since_the_epoch.as_secs(),
                load,
                mem,
                power,
                temps,
                uptime: stats.uptime()?.as_secs(),
            })
        });

        Ok(Box::new(st))
    }

    fn raw_mosh(&mut self, _headers: Vec<(Vec<u8>, Vec<u8>)>, stream: channel::ChannelStream) {
        let output = Command::new("mosh-server").output().expect("failed to execute process");

        let mut port: Option<u16> = None;
        let mut key: Option<String> = None;

        for line in output.stdout.lines() {
            let line = line.unwrap();
            if line.starts_with("MOSH CONNECT") {
                let mut line = line.split(" ");
                line.next().unwrap();
                line.next().unwrap();
                port = Some(line.next().unwrap().parse().unwrap());
                key = Some(line.next().unwrap().to_string());
            }
        }

        let port = port.expect("didnt get port from mosh-server output");
        let key = key.expect("didnt get key from mosh-server output");

        let mut headers = Vec::new();
        headers.push((":status".as_bytes(), "200".as_bytes()));
        headers.push(("mosh_key".as_bytes(), key.as_bytes()));

        use hpack::Encoder;
        let mut encoder = Encoder::new();
        let headers = encoder.encode(headers);

        let ft = stream
            .send(headers)
            .and_then(move |stream| {
                let udp = UdpSocket::bind(&("127.0.0.1:0".parse().unwrap())).unwrap();
                MoshBridge {
                    stream,
                    udp,
                    addr: Some(format!("127.0.0.1:{}", port).parse().unwrap()),
                }
            }).and_then(|()| {
                info!("ssh loop ends");
                Ok(())
            }).map_err(|e| error!("{}", e));

        tokio::spawn(ft);
    }
}

pub fn axiom(
    secret: identity::Secret,
    shadow: identity::Address,
    acceptable: Vec<identity::Identity>,
) -> impl Future<Item = (), Error = Error> {
    let domain = env::var("CARRIER_BROKER_DOMAIN").unwrap_or("dev.carrier.devguard.io".to_string());
    let acceptable: HashSet<identity::Identity> = acceptable.into_iter().collect();

    connect::connect(domain, secret.clone()).and_then(move |(ep, brk, sock, addr)| {
        info!("established broker route {:#x} with {}", brk.route(), brk.identity());
        publisher::dispatch(shadow, ep, brk, sock, addr, secret, move |id| acceptable.contains(&id)).for_each(
            |mut channel| {
                info!("peer has subscribed {}", channel.identity());
                let ch = axiom::Axiom::dispatch(channel.listener().unwrap(), Axiom {})
                    .and_then(|_| {
                        drop(channel);
                        Ok(())
                    }).map_err(|e| error!("{}", e));
                tokio::spawn(ch);
                Ok(())
            },
        )
    })
}

pub fn broker(secret: identity::Secret) -> impl Future<Item = (), Error = Error> {
    let (lst, sb) = listener::listen(secret.clone()).unwrap();
    let ep = lst.handle();
    lst.for_each(move |ch| {
        info!("incomming channel {} {}", ch.identity(), ch.addr());
        let addr = ch.addr().clone();
        let sb = sb.clone();
        let ep = ep.clone();
        let ft = ch
            .accept(secret.clone())
            .and_then(move |ch| {
                info!("accepted channel {} for route {}", ch.identity(), ch.route());
                sb.dispatch(ep, ch, addr)
            }).and_then(|_| {
                info!("dispatch ended");
                Ok(())
            }).map_err(|e| error!("{}", e));
        tokio::spawn(ft);
        Ok(())
    }).and_then(move |_| Ok(()))
}<|MERGE_RESOLUTION|>--- conflicted
+++ resolved
@@ -12,10 +12,7 @@
 extern crate prost;
 #[macro_use]
 extern crate prost_derive;
-<<<<<<< HEAD
-=======
 extern crate base64;
->>>>>>> ee5428b0
 extern crate bytes;
 extern crate hpack;
 extern crate systemstat;
@@ -28,13 +25,7 @@
 use futures::{Future, Sink, Stream};
 use std::collections::HashSet;
 use std::env;
-<<<<<<< HEAD
-use std::fs::File;
 use std::io::BufRead;
-use std::io::Write;
-=======
-use std::io::BufRead;
->>>>>>> ee5428b0
 use std::net::SocketAddr;
 use std::process::Command;
 use std::time::{Duration, Instant};
@@ -116,26 +107,14 @@
                         .long("allow-delegation")
                         .help("Allow to create more sub-certificates"),
                 ).arg(
-<<<<<<< HEAD
-=======
                     Arg::with_name("assume-identity")
                         .long("assume-identity")
                         .help("new certificate has the same identity"),
                 ).arg(
->>>>>>> ee5428b0
                     Arg::with_name("text")
                         .long("text")
                         .help("write human readable interpretation to stdout"),
                 ).arg(
-<<<<<<< HEAD
-                    Arg::with_name("output")
-                        .long("output")
-                        .help("write ephermal to file")
-                        .required(true)
-                        .takes_value(true),
-                ).arg(
-=======
->>>>>>> ee5428b0
                     Arg::with_name("access")
                         .long("access")
                         .help("Allow access to a targets resource in a shadow")
@@ -177,28 +156,6 @@
             let secrets = keystore::Secrets::load()?;
 
             let nusecret = identity::Secret::gen();
-<<<<<<< HEAD
-            let revoker = identity::Secret::gen();
-
-            let mut cert = certificate::Certificate::new(
-                epoch,
-                nusecret.identity(),
-                secrets.identity.identity(),
-                1,
-                revoker.identity(),
-            );
-
-            let mut access = submatches.values_of("access").unwrap();
-
-            while let Some(shadow) = access.next() {
-                let target = access.next().unwrap();
-                let resource = access.next().unwrap();
-                cert.grant_access(
-                    identity::Address::parse(shadow).unwrap(),
-                    identity::Identity::parse(target).unwrap(),
-                    resource.split(',').map(|v| v.trim()),
-                );
-=======
 
             let mut cert = certificate::Certificate::new(epoch, nusecret.identity(), secrets.identity.identity(), 1);
 
@@ -212,29 +169,22 @@
                         resource.split(',').map(|v| v.trim()),
                     );
                 }
->>>>>>> ee5428b0
             }
 
             if submatches.is_present("allow-delegation") {
                 cert.allow_delegation();
             }
 
-<<<<<<< HEAD
-=======
             if submatches.is_present("assume-identity") {
                 cert.assume_identity();
             }
 
->>>>>>> ee5428b0
             let signed = cert.signed(&secrets.identity);
             let signed = base64::encode(&signed);
 
             println!("certificate: {}", signed);
 
-<<<<<<< HEAD
-=======
             let signed = base64::decode(&signed).unwrap();
->>>>>>> ee5428b0
             let cert = certificate::Certificate::from_signed(&signed).unwrap();
             if submatches.is_present("text") {
                 eprintln!("{}", cert);
@@ -263,19 +213,11 @@
         }
         ("axiom", Some(submatches)) => {
             let secrets = keystore::Secrets::load()?;
-<<<<<<< HEAD
-            let shadow = identity::Address::parse(submatches.value_of("shadow").unwrap().to_string()).unwrap();
-            let acceptable = submatches
-                .values_of("accept")
-                .unwrap()
-                .map(|v| identity::Identity::parse(v).unwrap())
-=======
             let shadow = submatches.value_of("shadow").unwrap().to_string().parse().unwrap();
             let acceptable = submatches
                 .values_of("accept")
                 .unwrap()
                 .map(|v| v.parse().unwrap())
->>>>>>> ee5428b0
                 .collect();
             tokio::run(futures::lazy(move || {
                 axiom(secrets.identity, shadow, acceptable).map_err(|e| error!("{}", e))
@@ -291,11 +233,7 @@
         }
         ("stats", Some(submatches)) => {
             let secrets = keystore::Secrets::load()?;
-<<<<<<< HEAD
-            let shadow = identity::Address::parse(submatches.value_of("shadow").unwrap().to_string()).unwrap();
-=======
             let shadow = submatches.value_of("shadow").unwrap().to_string().parse().unwrap();
->>>>>>> ee5428b0
             tokio::run(futures::lazy(move || {
                 stats(secrets.identity, shadow).map_err(|e| error!("{}", e))
             }));
@@ -303,13 +241,8 @@
         }
         ("mosh", Some(submatches)) => {
             let secrets = keystore::Secrets::load()?;
-<<<<<<< HEAD
-            let shadow = identity::Address::parse(submatches.value_of("shadow").unwrap().to_string()).unwrap();
-            let target = identity::Identity::parse(submatches.value_of("target").unwrap().to_string()).unwrap();
-=======
             let shadow = submatches.value_of("shadow").unwrap().to_string().parse().unwrap();
             let target = submatches.value_of("target").unwrap().to_string().parse().unwrap();
->>>>>>> ee5428b0
             tokio::run(futures::lazy(move || {
                 mosh(secrets.identity, shadow, target).map_err(|e| error!("{}", e))
             }));
@@ -320,11 +253,7 @@
 
             let priority: u8 = submatches.value_of("priority").unwrap().parse().unwrap();
             let addr: SocketAddr = submatches.value_of("ip").unwrap().parse().unwrap();
-<<<<<<< HEAD
-            let x = secrets.identity.to_x25519();
-=======
             let x = secrets.identity.address();
->>>>>>> ee5428b0
             let epoch: u16 = submatches.value_of("epoch").unwrap().parse().unwrap();
 
             let dns = dns::DnsRecord {
