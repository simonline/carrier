--- conflicted
+++ resolved
@@ -180,8 +180,5 @@
     assert_eq!(m.len(), 1);
     assert_eq!(m.get(&1), Some(&3));
     m.remove(&1);
-<<<<<<< HEAD
-=======
     drop(ptr);
->>>>>>> ee5428b0
 }